"""
<Program Name>
  verifylib.py

<Author>
  Lukas Puehringer <lukas.puehringer@nyu.edu>

<Started>
  June 28, 2016

<Copyright>
  See LICENSE for licensing information.

<Purpose>

  Provides a library to verify a in_toto final product containing
  a software supply chain layout.

  The library provides functions to:
    - verify signatures of a layout
    - verify signatures of a link
    - verify if the expected command of a step aligns with the actual command
      as recorded in the link metadata file.
    - run inspections (records link metadata)
    - verify product or material matchrules for steps or inspections

"""

import os
import datetime
import iso8601
import fnmatch
import six
from dateutil import tz

import securesystemslib.exceptions

import in_toto.settings
import in_toto.util
import in_toto.runlib
import in_toto.models.layout
import in_toto.models.link
from in_toto.exceptions import (RuleVerficationError, LayoutExpiredError,
<<<<<<< HEAD
    ThresholdVerificationError, BadReturnValueError)
from in_toto.matchrule_validators import check_matchrule_syntax
=======
    BadReturnValueError)
import in_toto.artifact_rules
>>>>>>> de26c9d7
import in_toto.log as log

def _raise_on_bad_retval(return_value, command=None):
  """
  <Purpose>
    Internal function that checks return values of shell commands, e.g. from
    inspections. Raises exception if the passed value is non-int and non-zero.

  <Arguments>
    return_value:
            The return value to be verified
    command: (optional)
            The command whose execution returned the value, used for exception
            message.

  <Exceptions>
    BadReturnValueError if the return_value is non-int and non-zero

  <Side Effects>
    None.

  <Returns>
    None.
  """

  msg = "Got non-{what} " + "return value '{}'".format(return_value)
  if command:
    msg = "{0} from command '{1}'.".format(msg, command)
  else:
    msg = "{0}.".format(msg)

  if not isinstance(return_value, int):
    raise BadReturnValueError(msg.format(what="int"))

  # TODO: in-toto specification suggests special behavior on
  # return_value == 127, but does not fully define that behavior yet

  if return_value != 0:
    raise BadReturnValueError(msg.format(what="zero"))


def run_all_inspections(layout):
  """
  <Purpose>
    Extracts all inspections from a passed Layout's inspect field and
    iteratively runs each inspections command as defined in the in Inspection's
    run field using in-toto runlib.  This producces link metadata which is
    returned as a dictionary with the according inspection names as keys and
    the Link metadata objects as values.
    If a link command returns non-zero the verification is aborted.

  <Arguments>
    layout:
            A Layout object which is used to extract the Inpsections.

  <Exceptions>
    Calls function that raises BadReturnValueError if an inspection returned
    non-int or non-zero.

  <Side Effects>
    Executes the Inspection command and produces Link metadata.

  <Returns>
    A dictionary containing one Link metadata object per Inspection where
    the key is the Inspection name.
  """
  inspection_links_dict = {}
  for inspection in layout.inspect:
    # FIXME: We don't want to use the base path for runlib so we patch this
    # for now. This will not stay!
    base_path_backup = in_toto.settings.ARTIFACT_BASE_PATH
    in_toto.settings.ARTIFACT_BASE_PATH = None

    # FIXME: What should we record as material/product?
    # Is the current directory a sensible default? In general?
    # If so, we should probably make it a default in run_link
    # We could use matchrule paths.
    material_list = product_list = ["."]
    link = in_toto.runlib.in_toto_run(inspection.name, material_list,
        product_list, inspection.run.split())

    _raise_on_bad_retval(link.return_value, inspection.run)

    inspection_links_dict[inspection.name] = link

    # Dump the inspection link file for auditing
    # Keep in mind that this pollutes the verifier's (client's) filesystem.
    link.dump()

    in_toto.settings.ARTIFACT_BASE_PATH = base_path_backup

  return inspection_links_dict


def verify_layout_expiration(layout):
  """
  <Purpose>
    Raises an exception if the passed layout has expired, i.e. if its
    "expire" property is lesser "now".
    Time zone aware datetime objects in UTC+00:00 (Zulu Time) are used.

  <Arguments>
    layout:
            The Layout object to be verified.

  <Exceptions>
    LayoutExpiredError
    TBA (see https://github.com/in-toto/in-toto/issues/6)

  <Side Effects>
    None.

  """
  expire_datetime = iso8601.parse_date(layout.expires)
  if expire_datetime < datetime.datetime.now(tz.tzutc()):
    raise LayoutExpiredError("Layout expired")


def verify_layout_signatures(layout, keys_dict):
  """
  <Purpose>
    Iteratively verifies all signatures of a Layout object using the passed
    keys.

  <Arguments>
    layout:
            A Layout object whose signatures are verified.
    keys_dict:
            A dictionary of keys to verify the signatures conformant with
            securesystemslib.formats.KEYDICT_SCHEMA.

  <Exceptions>
    Raises an exception if a needed key can not be found in the passed
    keys_dict or if a verification fails.
    TBA (see https://github.com/in-toto/in-toto/issues/6)

  <Side Effects>
    Verifies cryptographic Layout signatures.

  """
  layout.verify_signatures(keys_dict)


def verify_link_signatures(link, keys_dict):
  """
  <Purpose>
    Iteratively verifies all signatures of a Link object using the passed
    keys.

  <Arguments>
    link:
            A Link object whose signatures are verified.
    keys_dict:
            A dictionary of keys to verify the signatures conformant with
            securesystemslib.formats.KEYDICT_SCHEMA.

  <Exceptions>
    Raises an exception if a needed key can not be found in the passed
    keys_dict or if a verification fails.
    TBA (see https://github.com/in-toto/in-toto/issues/6)

  <Side Effects>
    Verifies cryptographic Link signatures.

  """
  link.verify_signatures(keys_dict)


def verify_all_steps_signatures(layout, chain_link_dict):
  """
  <Purpose>
    Extracts the Steps of a passed Layout and iteratively verifies the
    the signatures of the Link object(s) related to each Step by the name field.
    The public keys used for verification are also extracted from the Layout.

  <Arguments>
    layout:
            A Layout object whose Steps are extracted and verified.
    chain_link_dict:
            A dictionary with Link names as keys and a dict
            (key_id Link objects) as values.

  <Exceptions>
    Raises an exception if a needed key can not be found in the passed
    keys_dict or if a verification fails.
    TBA (see https://github.com/in-toto/in-toto/issues/6)

  <Side Effects>
    Verifies cryptographic Link signatures of potentially multiple Links
    related to Steps of a Layout.

  """
  for step in layout.steps:
    keys_dict = {}

    # Find the according link for this step
    key_link_dict = chain_link_dict[step.name]

    # Create the dictionary of keys for this step
    for pubkeyid in step.pubkeys:
      keys_dict[pubkeyid] = layout.keys[pubkeyid]

    for keyid, link in six.iteritems(key_link_dict):
      # Verify link metadata file's signatures
      verify_link_signatures(link, keys_dict)


def verify_command_alignment(command, expected_command):
  """
  <Purpose>
    Checks if a run command aligns with an expected command. The commands align
    if all of their elements are equal. If alignment fails, a warning is
    printed.

    Note:
      Command alignment is a weak guarantee. Because a functionary can easily
      alias commands.

  <Arguments>
    command:
            A command list, e.g. ["vi", "foo.py"]
    expected_command:
            A command list, e.g. ["make", "install"]

  <Exceptions>
    None.

  <Side Effects>
    Logs warning in case commands do not align.

  """
  # In what case command alignment should fail and how that failure should be
  # propagated has been thoughly discussed in:
  # https://github.com/in-toto/in-toto/issues/46 and
  # https://github.com/in-toto/in-toto/pull/47
  # We chose the simplest solution for now, i.e. Warn if they do not align.

  if command != expected_command:
    log.warning("Run command '{0}' differs from expected command '{1}'"
        .format(command, expected_command))


def verify_all_steps_command_alignment(layout, chain_link_dict):
  """
  <Purpose>
    Iteratively checks if all expected commands as defined in the
    Steps of a Layout align with the actual commands as recorded in the Link
    metadata.

  <Arguments>
    layout:
            A Layout object to extract the expected commands from.
    chain_link_dict:
            A dictionary of Link metadata objects with Link names as keys.

  <Exceptions>
    None.

  <Side Effects>
    None.

  """
  for step in layout.steps:
    # Find the according link for this step
    expected_command = step.expected_command.split()
    key_link_dict = chain_link_dict[step.name]
    for keyid, link in six.iteritems(key_link_dict):
      command = link.command
      verify_command_alignment(command, expected_command)


def verify_match_rule(rule, source_artifacts_queue, source_artifacts, links):
  """
  <Purpose>
    Verifies that for each queued source artifact filtered by the specified
    source pattern there is a destination artifact filtered by the specified
    destination pattern and they are equal in terms of path and file hash.

    This guarantees that artifacts were not modified between steps/inspections.

  <Terms>
    queued source artifacts:
        Artifacts reported by the link for the step/inspection containing passed
        rule that have not been handled by a previous rule (are still in the
        queue). If the rule was in the expected_materials list the artifacts are
        materials, if the rule was in the expected_products list the artifacts
        are products.

    destination artifacts:
        Artifacts reported by the link of the step as specified by the rule
        (... FROM <step>). The artifacts are materials or products as specified
        by the rule (... WITH (MATERIALS|PRODUCTS)).

    source pattern:
        Glob pattern specified by the rule, i.e.:
        [<source-path-prefix>] + <pattern>
        See https://docs.python.org/2/library/fnmatch.html for wildcards

    destination pattern:
        Glob pattern specified by the rule, i.e.:
        [<destination-path-prefix>] + <pattern>
        See https://docs.python.org/2/library/fnmatch.html for wildcards

    artifact equality:
        A source and destination artifact are equal if the source artifact path
        minus an optional source-path-prefix equals the destination artifact
        path minus an optional destination-path-prefix, and the hash of both
        artifacts are equal.
        The path prefixes allow for relocating the artifacts between
        steps/inspections. Path prefixes don't allow wildcards.

  <Notes>
    The rule is only applied on source artifacts filtered by the source
    pattern, i.e.: if no artifacts are found the rule always passes.

    rule: ["MATCH", "*", WITH, ...]
    source artifacts queue: [], destination artifacts: ["foo"]
    PASS (makes sense?)

    rule: ["MATCH", "foo", WITH, ...]
    source artifacts queue: ["bar"], destination artifacts: ["foo"]
    PASS (might seem strange)

  <Arguments>
    rule:
            ["MATCH", "<pattern>", ["IN", "<source-path-prefix>",]
                "WITH", ("MATERIALS"|"PRODUCTS"),
                ["IN", "<destination-path-prefix>",] "FROM" "<step>"]

    source_artifacts_queue:
            A list of artifact paths that haven't been handled by a previous
            rule of the step/inspection.

    source_artifacts:
            A dictionary of artifacts, depending on the list the rule was
            extracted from, materials or products of the step or inspection the
            rule was extracted from, with artifact paths as keys and HASHDICTS
            as values. The format is: { <path> : HASHDICT, ...}

    links:
            A dictionary of Link objects with Link names as keys.
            The Link objects relate to Steps or Inspections. The contained
            materials and products are used as rule destination.

  <Exceptions>
    FormatError
        if the rule does not conform with the rule format.

    RuleVerficationError
        if the destination link is not found in the passed link dictionary.
        if the corresponding destination artifact of a filtered source artifact
        is not found.
        if a hash of a source artifact and the hash of a corresponding target
        artifact are not equal.

  <Side Effects>
    None.

  <Returns>
    A list of artifacts that were matched by the rule.

  """
  rule_data = in_toto.artifact_rules.unpack_rule(rule)
  dest_name = rule_data["dest_name"]
  dest_type = rule_data["dest_type"]

  # Extract destination link
  try:
    dest_link = links[dest_name]
  except Exception as e:
    raise RuleVerficationError("Rule {rule} failed, destination link"
        " '{dest_link}' not found in link dictionary".format(
        rule=rule, dest_link=dest_name))

  # Extract destination artifacts from destination link
  if dest_type.lower() == "materials":
    dest_artifacts = dest_link.materials
  elif dest_type.lower() == "products":
    dest_artifacts = dest_link.products

  # Filter I - take only queued paths with specified prefix and
  # subtract prefix
  # We first subtract the prefix and then apply the pattern in Filter II
  # (instead of applying prefix + pattern) to prevent globbing in the prefix
  if rule_data["source_prefix"]:
    filtered_source_paths = []
    for artifact_path in source_artifacts_queue:
      if artifact_path.startswith(rule_data["source_prefix"] + os.sep):
        filtered_source_paths.append(
            artifact_path[len(rule_data["source_prefix"] + os.sep):])
  else:
    filtered_source_paths = source_artifacts_queue

  # Filter II - apply glob pattern on remaining artifact paths
  filtered_source_paths = fnmatch.filter(
      filtered_source_paths, rule_data["pattern"])

  # Match source artifact with destination artifact
  for path in filtered_source_paths:

    # If we subtracted an optional source prefix in Filter I we have to
    # re-concatenate to find the correct keys in the source artifact dictionary
    if rule_data["source_prefix"]:
      full_source_path = rule_data["source_prefix"] + os.sep + path
    else:
      full_source_path = path

    # We have to concatenate filtered source path (without source prefix)
    # with an optional destination prefix to find the correct key in the
    # destination artifact dictionary
    if rule_data["dest_prefix"]:
      full_dest_path = rule_data["dest_prefix"] + os.sep + path
    else:
      full_dest_path = path

    # Is it okay to assume that full_source_path returns an artifact? The path
    # should not be in the queue, if it is not in the artifact dictionary
    source_artifact = source_artifacts[full_source_path]

    # Extract destination artifact from destination link
    try:
      dest_artifact = dest_artifacts[full_dest_path]
    except Exception:
      raise RuleVerficationError("Rule {rule} failed, destination artifact"
          " '{path}' not found in {type} of '{name}'".format(
          rule=rule, path=full_dest_path, name=dest_name, type=dest_type))

    # Compare the hashes of source and destination artifacts
    if source_artifact != dest_artifact:
      raise RuleVerficationError("Rule {rule} failed, source artifact"
          " '{source}' and destination artifact '{dest}' hashes don't match."
          .format(rule=rule, source=full_source_path, dest=full_dest_path))

    # Matching went well, let's remove the path from the queue. Subsequent rules
    # won't see this artifact anymore.
    source_artifacts_queue.remove(full_source_path)

  return source_artifacts_queue


def verify_create_rule(rule, source_materials_queue, source_products_queue):
  """
  <Purpose>
    The create rule guarantees that no product filtered by the pattern, already
    appears in the materials queue, i.e. that it was created in that step.

  <Notes>
    The create rule always passes if the pattern does not match any products:

    rule: ["CREATE", "*"]
    source materials queue: ["foo"], source products queue: []
    PASS (makes sense?)

    rule: ["CREATE", "foo"]
    source materials queue: ["foo"], source products queue: []
    PASS (might seem strange)

    The CREATE rule DOES NOT verify if the artifact has appeared in previous or
    will appear in later steps of the software supply chain.

  <Arguments>
    rule:
            ["CREATE", "<path pattern>"]
            See https://docs.python.org/2/library/fnmatch.html for wildcards

    source_materials_queue:
            A list of material paths that were not matched by a previous rule.

    source_products_queue:
            A list of product paths that were not matched by a previous rule.

  <Exceptions>
    RuleVerficationError
        if a product filtered by the pattern also appears in the materials
        queue.

  <Side Effects>
    None.

  <Returns>
    The updated products queue (minus newly created artifacts).

  """
  rule_data = in_toto.artifact_rules.unpack_rule(rule)


  matched_products = fnmatch.filter(
      source_products_queue, rule_data["pattern"])

  for matched_product in matched_products:
    if matched_product in source_materials_queue:
      raise RuleVerficationError("Rule '{0}' failed, product '{1}' was found"
          " in materials but should have been newly created."
          .format(rule, matched_product))

  return list(set(source_products_queue) - set(matched_products))


def verify_delete_rule(rule, source_materials_queue, source_products_queue):
  """
  <Purpose>
    The delete rule guarantees that no material filtered by the pattern also
    appears in the products queue, i.e. that it was deleted in that step.

  <Notes>
    The delete rule always passes if the pattern does not match any materials:

    rule: ["DELETE", "*"]
    source materials queue: [], source products queue: ["foo"]
    PASS (makes sense?)

    rule: ["DELETE", "foo"]
    source materials queue: [], source products queue: ["foo"]
    PASS (might seem strange)

    The delete rule DOES NOT verify if the artifact has appeared in previous or
    will appear in later steps of the software supply chain.

  <Arguments>
    rule:
            ["DELETE", "<path pattern>"]
            See https://docs.python.org/2/library/fnmatch.html for wildcards

    source_materials_queue:
            A list of material paths that were not matched by a previous rule.

    source_products_queue:
            A list of product paths that were not matched by a previous rule.

  <Exceptions>
    RuleVerficationError
        if a material filtered by the pattern also appears in the products
        queue.

  <Side Effects>
    None.

  <Returns>
    The updated materials queue (minus deleted artifacts).

  """
  rule_data = in_toto.artifact_rules.unpack_rule(rule)

  matched_materials = fnmatch.filter(
      source_materials_queue, rule_data["pattern"])

  for matched_material in matched_materials:
    if matched_material in source_products_queue:
      raise RuleVerficationError("Rule '{0}' failed, material '{1}' was found"
          " in products but should have been deleted."
          .format(rule, matched_material))

  return list(set(source_materials_queue) - set(matched_materials))


def verify_modify_rule(rule, source_materials_queue, source_products_queue,
      source_materials, source_products):
  """
  <Purpose>
    The modify rule guarantees that for each material filtered by the pattern
    there is a product filtered by the pattern (and vice versa) and that their
    hashes are not equal, i.e. the artifact was modified.

  <Arguments>
    rule:
            ["MODIFY", "<path pattern>"]
            See https://docs.python.org/2/library/fnmatch.html for wildcards

    source_materials_queue:
            A list of material paths that were not matched by a previous rule.

    source_products_queue:
            A list of product paths that were not matched by a previous rule.

    source_materials:
            A dictionary of materials with artifact paths as keys and HASHDICTS
            as values. Format is: {<path> : HASHDICT}

    source_products:
            A dictionary of products with artifact paths as keys and HASHDICTS
            as values. Format is: {<path> : HASHDICT}

  <Exceptions>
    RuleVerficationError
        if the materials and products matched by the pattern are not equal in
        terms of paths.
        if any material-product pair has the same hash (was not modified).

  <Side Effects>
    None.

  <Returns>
    The updated materials and products queues (minus modified artifacts).

  """
  rule_data = in_toto.artifact_rules.unpack_rule(rule)

  # Filter materials and products using the pattern and create sets to
  # take advantage of Python set operations
  matched_materials = set(fnmatch.filter(
      source_materials_queue, rule_data["pattern"]))
  matched_products = set(fnmatch.filter(
      source_products_queue, rule_data["pattern"]))

  matched_materials_only = matched_materials - matched_products
  matched_products_only =  matched_products - matched_materials

  if len(matched_materials_only):
    raise RuleVerficationError("Rule '{0}' failed, the following paths appear"
      " as materials but not as products:\n\t{1}"
      .format(rule, ", ".join(matched_materials_only)))

  if len(matched_products_only):
    raise RuleVerficationError("Rule '{0}' failed, the following paths appear"
      " as products but not as materials:\n\t{1}"
      .format(rule, ", ".join(matched_products_only)))

  # If we haven't failed yet the two sets are equal and we can test their
  # hash in-equalities
  for path in matched_materials:
    # Is it okay to assume that path returns an artifact? The path
    # should not be in the queues, if it is not in the artifact dictionaries
    if source_materials[path] == source_products[path]:
      raise RuleVerficationError("Rule '{0}' failed, material and product '{1}'"
      " have the same hash (were not modified)."
      .format(rule, path))

  return (list(set(source_materials_queue) - set(matched_materials)),
      list(set(source_products_queue) - set(matched_products)))


def verify_allow_rule(rule, source_artifacts_queue):
  """
  <Purpose>
    Authorizes the materials or products reported by a link metadata file
    and filtered by the specified pattern.

    The allow rule verification will never fail, but it modifies the artifact
    queue which affects the rest of the rules verification routine. See
    `verify_item_rules`.

  <Arguments>
    rule:
            ["ALLOW", "<path pattern>"]
            See https://docs.python.org/2/library/fnmatch.html for wildcards

    source_artifacts_queue:
            A list of artifact paths that were not matched by a previous rule.

  <Exceptions>
    FormatError
        if the rule does not conform with the rule format.

  <Side Effects>
    None.

  <Returns>
    The source artifact queue minus the files that were matched by the rule.

  """
  rule_data = in_toto.artifact_rules.unpack_rule(rule)

  matched_artifacts = fnmatch.filter(
      source_artifacts_queue, rule_data["pattern"])

  return list(set(source_artifacts_queue) - set(matched_artifacts))


def verify_disallow_rule(rule, source_artifacts_queue):
  """
  <Purpose>
    Verifies that the specified pattern does not match any materials or
    products.

  <Arguments>
    rule:
            ["DISALLOW", "<path pattern>"]
            See https://docs.python.org/2/library/fnmatch.html for wildcards

    source_artifacts_queue:
            A list of artifact paths that were not matched by a previous rule.

  <Exceptions>
    RuleVerficationError
        if path pattern matches artifacts in artifact queue.

  <Side Effects>
    None.

  <Returns>
    None.

  """
  rule_data = in_toto.artifact_rules.unpack_rule(rule)

  matched_artifacts = fnmatch.filter(
      source_artifacts_queue, rule_data["pattern"])

  if len(matched_artifacts):
    raise RuleVerficationError("Rule {0} failed, pattern matched disallowed"
        " artifacts: '{1}' ".format(rule, matched_artifacts))


def verify_item_rules(source_name, source_type, rules, links):
  """
  <Purpose>
    Iteratively apply passed material or product rules to enforce and authorize
    artifacts reported by a link and/or to guarantee that artifacts are linked
    together across links.

  <Algorithm>
      1.  Create materials queue and products queue, and a generic artifacts
          queue based on the source_type (materials or products)
      2.  For each rule:
          1.  Apply rule on queues
          2.  If rule verification passes, update queues and continue

      3.  After applying all rules the artifact queue must be empty. Raise
          and exception otherwise.

  <Arguments>
    source_name:
            The name of the item (Step or Inspection) being verified
            (used for user logging).

    source_type:
            "materials" or "products" depending on whether the rules were in the
            "material_matchrules" or "product_matchrules" field.

    rules:
            The list of rules (material or product rules) for the item
            being verified.

    links:
            A dictionary of all Link objects with Link names as keys.
            The Link objects relate to Steps or inspections and contain the
            source and destination materials and products.


  <Exceptions>
    FormatError
        if source_type is not "materials" or "products"
    RuleVerficationError
        if the artifacts queue is not empty after all rules were applied

  <Side Effects>
    None.

  """

  source_materials = links[source_name].materials
  source_products = links[source_name].products

  source_materials_queue = source_materials.keys()
  source_products_queue = source_products.keys()

  # Create generic source artifacts list and queue depending on the source type
  if source_type == "materials":
    source_artifacts = source_materials
    source_artifacts_queue = source_materials_queue

  elif source_type == "products":
    source_artifacts = source_products
    source_artifacts_queue = source_products_queue

  else:
    raise securesystemslib.exceptions.FormatError(
        "Argument 'source_type' of function 'verify_item_rules' has to be"
        " one of 'materials' or 'products.'\n"
        "Got:\n\t'{}'".format(source_type))


  # Apply (verify) all rule
  for rule in rules:

    # Unpack rules for dispatching and rule format verification
    rule_data = in_toto.artifact_rules.unpack_rule(rule)
    rule_type = rule_data["type"]

    # MATCH, ALLOW, DISALLOW operate equally on either products or materials
    # depending on the source_type
    if rule_type == "match":
      source_artifacts_queue = verify_match_rule(
          rule, source_artifacts_queue, source_artifacts, links)

    elif rule_type == "allow":
      source_artifacts_queue = verify_allow_rule(rule, source_artifacts_queue)

    elif rule_type == "disallow":
      verify_disallow_rule(rule, source_artifacts_queue)


    # CREATE, DELETE and MODIFY always operate either on products, on materials
    # or both, independently of the source_type ...
    elif rule_type == "create":
      source_products_queue = verify_create_rule(
          rule, source_materials_queue, source_products_queue)

      # The create rule only updates the products_queue, which in turn
      # only affects the generic artifacts queue if source_type is "products"
      if source_type == "products":
        source_artifacts_queue = source_products_queue

    elif rule_type == "delete":
      source_materials_queue = verify_delete_rule(
          rule, source_materials_queue, source_products_queue)

      # The delete rule only updates the materials_queue, which in turn
      # only affects the generic artifacts queue if source_type is "materials"
      if source_type == "materials":
        source_artifacts_queue = source_materials_queue

    elif rule_type == "modify":
      source_materials_queue, source_products_queue = verify_modify_rule(
          rule, source_materials_queue, source_products_queue,
          source_materials, source_products)

      # The modify rule updates materials_queue and products_queue. We have to
      # update the generic artifacts queue accordingly.
      if source_type == "materials":
        source_artifacts_queue = source_materials_queue
      elif source_type == "products":
        source_artifacts_queue = source_products_queue

  # All artifacts have to be consumed by a rule. If we have applied all rules
  # of a list and there are still artifacts in the queue, we fail.
  if source_artifacts_queue:
    raise RuleVerficationError("{0} '{1}' were not authorized by any rule"
        " of item '{2}'".format(
        source_type, source_artifacts_queue, source_name))


def verify_all_item_rules(items, links):
  """
  <Purpose>
    Iteratively verifies material matchrules and product matchrules of
    passed items (Steps or Inspections).

  <Arguments>
    items:
            A list containing Step or Inspection objects whose material
            and product matchrules will be verified.

    links:
            A dictionary of Link objects with Link names as keys. For each
            passed item (Step or Inspection) to be verified, the related Link
            object is taken from this list.

  <Exceptions>
    None.

  <Side Effects>
    None.

  """

  for item in items:

    link = links[item.name]
    log.doing("Verifying material rules for '{}'...".format(item.name))
    verify_item_rules(item.name, "materials", item.material_matchrules, links)

    log.doing("Verifying product rules for '{}'...".format(item.name))
    verify_item_rules(item.name, "products", item.product_matchrules, links)


def verify_threshold_equality(layout, chain_link_dict):
  """
  <Purpose>
    Iteratively verifies threshold conditions (if a step has been
    performed and signed by enough number of functionaries) and link
    artifacts (materials and products of a step is same for different
    functionaries) of passed dictionary (chain_link_dict).

  <Arguments>
    layout:
            The layout specified by the project owner against which the
            threshold will be verified.

    chain_link_dict:
            A dictionary of key-link pair with step names as keys. For each
            step name, there are one or more keyids and corresponding
            link objects.

  <Exceptions>
    raises an Exception if threshold is not verified.
    ThresholdVerificationError if the step is not performed by enough
    functionaries or if the materials and products for a step are not same
    for all functionaries.

  <Side Effects>
    None.

  """

  # We are only interested in links that are related to steps defined in the
  # Layout, so iterate over layout.steps
  for step in layout.steps:
    # Extract the key_link_dict for this step from the passed chain_link_dict
    key_link_dict = chain_link_dict[step.name]

    # take one exemplary link (e.g. the first in the step_link_dict)
    compare_link = key_link_dict.values()[0]

    # Skip steps that don't require multiple functionaries
    if step.threshold <= 1:
      continue

    # Check if we have at least <threshold> links for this step
    if len(key_link_dict) < step.threshold:
      raise ThresholdVerificationError("Step not performed"
          " by enough functionaries!")

    # iterate over the remaining links to compare their properties
    for keyid, link in six.iteritems(key_link_dict):
      keys_dict = {keyid: layout.keys.get(keyid)}

      # check if the authorized functionary has signed the link
      try:
        verify_link_signatures(link, keys_dict)
      except SignatureVerificationError as e:
        raise ThresholdVerificationError("Link not signed by"
            " authorized functionary!")


      # compare their properties
      if (compare_link.materials != link.materials or
          compare_link.products != link.products):
        raise ThresholdVerificationError("Link artifacts do"
            " not match!")


def reduce_chain_links(chain_link_dict):
  """
  <Purpose>
    Iterates through the passed chain_link_dict and builds a dict with
    step-name as keys and link objects as values.
    We already check if the links of different functionaries are
    identical.

  <Arguments>
    layout:
            The layout specified by the project owner against which the
            threshold will be verified.

    chain_link_dict:
            A dictionary of key-link pair with step names as keys. For each
            step name, there are one or more keyids and corresponding
            link objects.

  <Exceptions>
    None.

  <Side Effects>
    None.

  <Returns>
    A dictionary containing one Link metadata object per step only if
    the link artifacts of all link objects are identical for a step.

  """

  reduced_chain_link_dict = {}

  for step_name, key_link_dict in six.iteritems(chain_link_dict):
    # Extract the key_link_dict for this step from the passed chain_link_dict
    # take one exemplary link (e.g. the first in the step_link_dict)
    # form the reduced_chain_link_dict to return
    reduced_chain_link_dict[step_name] = key_link_dict.values()[0]

  return reduced_chain_link_dict


def in_toto_verify(layout_path, layout_key_paths):
  """
  <Purpose>
    Does entire in-toto supply chain verification of a final product
    by performing the following actions:
        1.  Load root layout as specified by 'layout_path'
        2.  Load root layout signing key(s) (project owner public key(s)) as
            specified by 'layout_key_paths'
        3.  Verify layout signature(s)
        4.  Verify layout expiration
        5.  Load link metadata for every Step defined in the layout
            NOTE: in_toto_verify searches for link metadata files by their step
            name plus the extension '.link' in the current directory.
            E.g. a step of name 'foo' is expected to be found in the current
            directory at 'foo.link'.
        6.  Verify functionary signature for every Link.
        7.  Verify alignment of defined (Step) and reported (Link) commands
            NOTE: Won't raise exception on mismatch
        8.  Execute Inspection commands
            NOTE: Inspections, similar to Steps executed with 'in-toto-run',
            will record materials before and products after command execution.
            For now it records everything in the current working directory.
        9.  Verify rules defined in each Step's material_matchrules and
            product_matchrules field.
       10.  Verify rules defined in each Inspection's material_matchrules and
            product_matchrules field.

    Note, this function will read the following files from disk:
      - software supply chain layout
      - project owner public key(s)
      - link metadata files

  <Arguments>
    layout_path:
            Path to the layout that is being verified.

    layout_key_paths:
            List of paths to project owner public keys, used to verify the
            layout's signature.

  <Exceptions>
    None.

  <Side Effects>
    None.

  """

  log.doing("Verifying software supply chain...")

  log.doing("Reading layout...")
  layout = in_toto.models.layout.Layout.read_from_file(layout_path)

  log.doing("Reading layout key(s)...")
  layout_key_dict = in_toto.util.import_rsa_public_keys_from_files_as_dict(
      layout_key_paths)

  log.doing("Verifying layout signatures...")
  verify_layout_signatures(layout, layout_key_dict)

  log.doing("Verifying layout expiration... ")
  verify_layout_expiration(layout)

  log.doing("Reading link metadata files...")
  chain_link_dict = layout.import_step_metadata_from_files_as_dict()

  log.doing("Verifying link metadata signatures...")
  verify_all_steps_signatures(layout, chain_link_dict)

  log.doing("Verifying alignment of reported commands...")
  verify_all_steps_command_alignment(layout, chain_link_dict)

  log.doing("Executing Inspection commands...")
  inspection_link_dict = run_all_inspections(layout)

<<<<<<< HEAD
  log.doing("Verifying threshold equality...")
  verify_threshold_equality(layout, chain_link_dict)
  reduced_chain_link_dict = reduce_chain_links(chain_link_dict)

  log.doing("Verifying Step rules...")
  verify_all_item_rules(layout.steps, reduced_chain_link_dict)

  log.doing("Verifying Inspection rules...")
  verify_all_item_rules(layout.inspect, inspection_link_dict,
      reduced_chain_link_dict)
=======
  # Combine step links and inspection links for rule verification
  # (Python 2 only)
  link_dict = dict(step_link_dict.items() + inspection_link_dict.items())

  log.doing("Verifying Step rules...")
  verify_all_item_rules(layout.steps, link_dict)

  log.doing("Verifying Inspection rules...")
  verify_all_item_rules(layout.inspect, link_dict)
>>>>>>> de26c9d7

  # We made it this far without exception that means, verification passed.
  log.passing("Passing verification")<|MERGE_RESOLUTION|>--- conflicted
+++ resolved
@@ -41,13 +41,8 @@
 import in_toto.models.layout
 import in_toto.models.link
 from in_toto.exceptions import (RuleVerficationError, LayoutExpiredError,
-<<<<<<< HEAD
     ThresholdVerificationError, BadReturnValueError)
-from in_toto.matchrule_validators import check_matchrule_syntax
-=======
-    BadReturnValueError)
 import in_toto.artifact_rules
->>>>>>> de26c9d7
 import in_toto.log as log
 
 def _raise_on_bad_retval(return_value, command=None):
@@ -1096,28 +1091,19 @@
   log.doing("Executing Inspection commands...")
   inspection_link_dict = run_all_inspections(layout)
 
-<<<<<<< HEAD
   log.doing("Verifying threshold equality...")
   verify_threshold_equality(layout, chain_link_dict)
   reduced_chain_link_dict = reduce_chain_links(chain_link_dict)
 
-  log.doing("Verifying Step rules...")
-  verify_all_item_rules(layout.steps, reduced_chain_link_dict)
-
-  log.doing("Verifying Inspection rules...")
-  verify_all_item_rules(layout.inspect, inspection_link_dict,
-      reduced_chain_link_dict)
-=======
   # Combine step links and inspection links for rule verification
   # (Python 2 only)
-  link_dict = dict(step_link_dict.items() + inspection_link_dict.items())
+  link_dict = dict(reduced_chain_link_dict.items() + inspection_link_dict.items())
 
   log.doing("Verifying Step rules...")
   verify_all_item_rules(layout.steps, link_dict)
 
   log.doing("Verifying Inspection rules...")
   verify_all_item_rules(layout.inspect, link_dict)
->>>>>>> de26c9d7
 
   # We made it this far without exception that means, verification passed.
   log.passing("Passing verification")