#!/usr/bin/env python
"""
<Program Name>
  setup.py

<Author>
  Santiago Torres <santiago@nyu.edu>
  Lukas Puehringer <lukas.puehringer@nyu.edu>

<Started>
  May 23, 2016

<Copyright>
  See LICENSE for licensing information.

<Purpose>
  setup.py script to install in-toto framework and in-toto scripts

  # System Dependencies
    - Python2.7 (www.python.org)
    - OpenSSL (www.openssl.org)

  # Recommended Tools
    - git (git-scm.com)
    - pip (pip.pypa.io)
    - virtualenvs - optional but strongly recommended!
      (http://docs.python-guide.org/en/latest/dev/virtualenvs/)

  # Installation from GitHub
    ```
    pip install git+https://github.com/in-toto/in-toto@develop
    ```
"""
from setuptools import setup, find_packages

version = "0.2.2"

setup(
  name="in-toto",
  version=version,
  author="New York University: Secure Systems Lab",
  author_email="in-toto-dev@googlegroups.com",
  url="https://in-toto.io",
  description=("A framework to define and secure the integrity of "
    "software supply chains"),
  long_description=("To learn more about in-toto visit our source code "
    "`repository on GitHub "
    "<https://github.com/in-toto/in-toto/tree/{version}>`__."
    .format(version=version)),
  license="MIT",
  keywords="software supply chain security",
  classifiers = [
    'Development Status :: 4 - Beta',
    'Intended Audience :: Developers',
    'License :: OSI Approved :: MIT License',
    'Natural Language :: English',
    'Operating System :: POSIX',
    'Operating System :: POSIX :: Linux',
    'Operating System :: MacOS :: MacOS X',
    'Programming Language :: Python',
    'Programming Language :: Python :: 2',
    'Programming Language :: Python :: 2.7',
    'Programming Language :: Python :: 3',
    'Programming Language :: Python :: 3.4',
    'Programming Language :: Python :: 3.5',
    'Programming Language :: Python :: 3.6',
    'Programming Language :: Python :: Implementation :: CPython',
    'Topic :: Security',
    'Topic :: Software Development'
  ],
  packages=find_packages(exclude=["*.tests", "*.tests.*", "tests.*", "tests",
      "debian"]),
<<<<<<< HEAD
  install_requires=["six", "securesystemslib[crypto,pynacl]>=0.11.2", "attrs",
                    "python-dateutil", "iso8601", "pathspec", "subprocess32"],
=======
  install_requires=["six", "securesystemslib[crypto,pynacl]>=0.11.3", "attrs",
                    "python-dateutil", "iso8601", "pathspec"],
>>>>>>> 52e6bf14
  test_suite="tests.runtests",
  entry_points={
    "console_scripts": ["in-toto-run = in_toto.in_toto_run:main",
                        "in-toto-mock = in_toto.in_toto_mock:main",
                        "in-toto-record = in_toto.in_toto_record:main",
                        "in-toto-verify = in_toto.in_toto_verify:main",
                        "in-toto-sign = in_toto.in_toto_sign:main",
                        "in-toto-keygen = in_toto.in_toto_keygen:main"]
  },
)<|MERGE_RESOLUTION|>--- conflicted
+++ resolved
@@ -70,13 +70,8 @@
   ],
   packages=find_packages(exclude=["*.tests", "*.tests.*", "tests.*", "tests",
       "debian"]),
-<<<<<<< HEAD
-  install_requires=["six", "securesystemslib[crypto,pynacl]>=0.11.2", "attrs",
+  install_requires=["six", "securesystemslib[crypto,pynacl]>=0.11.3", "attrs",
                     "python-dateutil", "iso8601", "pathspec", "subprocess32"],
-=======
-  install_requires=["six", "securesystemslib[crypto,pynacl]>=0.11.3", "attrs",
-                    "python-dateutil", "iso8601", "pathspec"],
->>>>>>> 52e6bf14
   test_suite="tests.runtests",
   entry_points={
     "console_scripts": ["in-toto-run = in_toto.in_toto_run:main",
